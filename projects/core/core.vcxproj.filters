--- conflicted
+++ resolved
@@ -1,162 +1,158 @@
-﻿<?xml version="1.0" encoding="utf-8"?>
-<Project ToolsVersion="4.0" xmlns="http://schemas.microsoft.com/developer/msbuild/2003">
-  <ItemGroup>
-    <ClCompile Include="..\..\src\core\crc32.cpp" />
-    <ClCompile Include="..\..\src\core\event_manager.cpp" />
-    <ClCompile Include="..\..\src\core\istream.cpp" />
-    <ClCompile Include="..\..\src\core\json_serializer.cpp" />
-    <ClCompile Include="..\..\src\core\matrix.cpp" />
-    <ClCompile Include="..\..\src\core\quat.cpp" />
-    <ClCompile Include="..\..\src\core\file_utils.cpp" />
-    <ClCompile Include="..\..\src\core\math_utils.cpp" />
-    <ClCompile Include="..\..\src\core\log.cpp" />
-    <ClCompile Include="..\..\src\core\file_system.cpp">
-      <Filter>FS</Filter>
-    </ClCompile>
-    <ClCompile Include="..\..\src\core\tcp_file_server.cpp">
-      <Filter>FS</Filter>
-    </ClCompile>
-    <ClCompile Include="..\..\src\core\tcp_file_device.cpp">
-      <Filter>FS</Filter>
-    </ClCompile>
-    <ClCompile Include="..\..\src\core\memory_file_device.cpp">
-      <Filter>FS</Filter>
-    </ClCompile>
-    <ClCompile Include="..\..\src\core\disk_file_device.cpp">
-      <Filter>FS</Filter>
-    </ClCompile>
-    <ClCompile Include="..\..\src\core\blob.cpp" />
-    <ClCompile Include="..\..\src\core\default_allocator.cpp" />
-    <ClCompile Include="..\..\src\core\os_file.cpp" />
-    <ClCompile Include="..\..\src\core\pc\tcp_acceptor.cpp">
-      <Filter>Net</Filter>
-    </ClCompile>
-    <ClCompile Include="..\..\src\core\pc\tcp_connector.cpp">
-      <Filter>Net</Filter>
-    </ClCompile>
-    <ClCompile Include="..\..\src\core\pc\tcp_stream.cpp">
-      <Filter>Net</Filter>
-    </ClCompile>
-    <ClCompile Include="..\..\src\core\pc\input_system.cpp" />
-    <ClCompile Include="..\..\src\core\pc\atomic.cpp">
-      <Filter>MT</Filter>
-    </ClCompile>
-    <ClCompile Include="..\..\src\core\pc\event.cpp">
-      <Filter>MT</Filter>
-    </ClCompile>
-    <ClCompile Include="..\..\src\core\pc\mutex.cpp">
-      <Filter>MT</Filter>
-    </ClCompile>
-    <ClCompile Include="..\..\src\core\pc\semaphore.cpp">
-      <Filter>MT</Filter>
-    </ClCompile>
-    <ClCompile Include="..\..\src\core\pc\spin_mutex.cpp">
-      <Filter>MT</Filter>
-    </ClCompile>
-    <ClCompile Include="..\..\src\core\pc\task.cpp">
-      <Filter>MT</Filter>
-    </ClCompile>
-  </ItemGroup>
-  <ItemGroup>
-    <ClInclude Include="..\..\src\core\crc32.h" />
-    <ClInclude Include="..\..\src\core\event_manager.h" />
-    <ClInclude Include="..\..\src\core\istream.h" />
-    <ClInclude Include="..\..\src\core\json_serializer.h" />
-    <ClInclude Include="..\..\src\core\map.h" />
-    <ClInclude Include="..\..\src\core\matrix.h" />
-    <ClInclude Include="..\..\src\core\quat.h" />
-    <ClInclude Include="..\..\src\core\string.h" />
-    <ClInclude Include="..\..\src\core\vec3.h" />
-    <ClInclude Include="..\..\src\core\lux.h" />
-    <ClInclude Include="..\..\src\core\file_utils.h" />
-    <ClInclude Include="..\..\src\core\math_utils.h" />
-    <ClInclude Include="..\..\src\core\iserializer.h" />
-    <ClInclude Include="..\..\src\core\log.h" />
-    <ClInclude Include="..\..\src\core\ifile_system_defines.h">
-      <Filter>FS</Filter>
-    </ClInclude>
-    <ClInclude Include="..\..\src\core\file_system.h">
-      <Filter>FS</Filter>
-    </ClInclude>
-    <ClInclude Include="..\..\src\core\tcp_file_server.h">
-      <Filter>FS</Filter>
-    </ClInclude>
-    <ClInclude Include="..\..\src\core\ifile.h">
-      <Filter>FS</Filter>
-    </ClInclude>
-    <ClInclude Include="..\..\src\core\ifile_device.h">
-      <Filter>FS</Filter>
-    </ClInclude>
-    <ClInclude Include="..\..\src\core\tcp_file_device.h">
-      <Filter>FS</Filter>
-    </ClInclude>
-    <ClInclude Include="..\..\src\core\memory_file_device.h">
-      <Filter>FS</Filter>
-    </ClInclude>
-    <ClInclude Include="..\..\src\core\disk_file_device.h">
-      <Filter>FS</Filter>
-    </ClInclude>
-    <ClInclude Include="..\..\src\core\lock_free_queue.h">
-      <Filter>MT</Filter>
-    </ClInclude>
-    <ClInclude Include="..\..\src\core\blocking_queue.h">
-      <Filter>MT</Filter>
-    </ClInclude>
-    <ClInclude Include="..\..\src\core\transaction_queue.h">
-      <Filter>MT</Filter>
-    </ClInclude>
-    <ClInclude Include="..\..\src\core\delegate.h" />
-    <ClInclude Include="..\..\src\core\blob.h" />
-    <ClInclude Include="..\..\src\core\free_list.h" />
-    <ClInclude Include="..\..\src\core\array.h" />
-    <ClInclude Include="..\..\src\core\delegate_list.h" />
-    <ClInclude Include="..\..\src\core\default_allocator.h" />
-    <ClInclude Include="..\..\src\core\input_system.h" />
-    <ClInclude Include="..\..\src\core\os_file.h" />
-    <ClInclude Include="..\..\src\core\tcp_acceptor.h">
-      <Filter>Net</Filter>
-    </ClInclude>
-    <ClInclude Include="..\..\src\core\tcp_connector.h">
-      <Filter>Net</Filter>
-    </ClInclude>
-    <ClInclude Include="..\..\src\core\tcp_stream.h">
-      <Filter>Net</Filter>
-    </ClInclude>
-    <ClInclude Include="..\..\src\core\pod_array.h" />
-<<<<<<< HEAD
-    <ClInclude Include="..\..\src\core\static_array.h" />
-    <ClInclude Include="..\..\src\core\queue.h" />
-=======
-    <ClInclude Include="..\..\src\core\array.h" />
-    <ClInclude Include="..\..\src\core\event.h">
-      <Filter>MT</Filter>
-    </ClInclude>
-    <ClInclude Include="..\..\src\core\mutex.h">
-      <Filter>MT</Filter>
-    </ClInclude>
-    <ClInclude Include="..\..\src\core\task.h">
-      <Filter>MT</Filter>
-    </ClInclude>
-    <ClInclude Include="..\..\src\core\atomic.h">
-      <Filter>MT</Filter>
-    </ClInclude>
-    <ClInclude Include="..\..\src\core\spin_mutex.h">
-      <Filter>MT</Filter>
-    </ClInclude>
-    <ClInclude Include="..\..\src\core\semaphore.h">
-      <Filter>MT</Filter>
-    </ClInclude>
->>>>>>> f4640b0d
-  </ItemGroup>
-  <ItemGroup>
-    <Filter Include="FS">
-      <UniqueIdentifier>{44dff5e3-a667-4449-ae33-ca7c1b548fe3}</UniqueIdentifier>
-    </Filter>
-    <Filter Include="MT">
-      <UniqueIdentifier>{fe4dad03-9173-476b-8718-01b5dc84a305}</UniqueIdentifier>
-    </Filter>
-    <Filter Include="Net">
-      <UniqueIdentifier>{d79d8f86-9ff1-4db9-813a-deea0bc7c40a}</UniqueIdentifier>
-    </Filter>
-  </ItemGroup>
+﻿<?xml version="1.0" encoding="utf-8"?>
+<Project ToolsVersion="4.0" xmlns="http://schemas.microsoft.com/developer/msbuild/2003">
+  <ItemGroup>
+    <ClCompile Include="..\..\src\core\crc32.cpp" />
+    <ClCompile Include="..\..\src\core\event_manager.cpp" />
+    <ClCompile Include="..\..\src\core\istream.cpp" />
+    <ClCompile Include="..\..\src\core\json_serializer.cpp" />
+    <ClCompile Include="..\..\src\core\matrix.cpp" />
+    <ClCompile Include="..\..\src\core\quat.cpp" />
+    <ClCompile Include="..\..\src\core\file_utils.cpp" />
+    <ClCompile Include="..\..\src\core\math_utils.cpp" />
+    <ClCompile Include="..\..\src\core\log.cpp" />
+    <ClCompile Include="..\..\src\core\file_system.cpp">
+      <Filter>FS</Filter>
+    </ClCompile>
+    <ClCompile Include="..\..\src\core\tcp_file_server.cpp">
+      <Filter>FS</Filter>
+    </ClCompile>
+    <ClCompile Include="..\..\src\core\tcp_file_device.cpp">
+      <Filter>FS</Filter>
+    </ClCompile>
+    <ClCompile Include="..\..\src\core\memory_file_device.cpp">
+      <Filter>FS</Filter>
+    </ClCompile>
+    <ClCompile Include="..\..\src\core\disk_file_device.cpp">
+      <Filter>FS</Filter>
+    </ClCompile>
+    <ClCompile Include="..\..\src\core\blob.cpp" />
+    <ClCompile Include="..\..\src\core\default_allocator.cpp" />
+    <ClCompile Include="..\..\src\core\os_file.cpp" />
+    <ClCompile Include="..\..\src\core\pc\tcp_acceptor.cpp">
+      <Filter>Net</Filter>
+    </ClCompile>
+    <ClCompile Include="..\..\src\core\pc\tcp_connector.cpp">
+      <Filter>Net</Filter>
+    </ClCompile>
+    <ClCompile Include="..\..\src\core\pc\tcp_stream.cpp">
+      <Filter>Net</Filter>
+    </ClCompile>
+    <ClCompile Include="..\..\src\core\pc\input_system.cpp" />
+    <ClCompile Include="..\..\src\core\pc\atomic.cpp">
+      <Filter>MT</Filter>
+    </ClCompile>
+    <ClCompile Include="..\..\src\core\pc\event.cpp">
+      <Filter>MT</Filter>
+    </ClCompile>
+    <ClCompile Include="..\..\src\core\pc\mutex.cpp">
+      <Filter>MT</Filter>
+    </ClCompile>
+    <ClCompile Include="..\..\src\core\pc\semaphore.cpp">
+      <Filter>MT</Filter>
+    </ClCompile>
+    <ClCompile Include="..\..\src\core\pc\spin_mutex.cpp">
+      <Filter>MT</Filter>
+    </ClCompile>
+    <ClCompile Include="..\..\src\core\pc\task.cpp">
+      <Filter>MT</Filter>
+    </ClCompile>
+  </ItemGroup>
+  <ItemGroup>
+    <ClInclude Include="..\..\src\core\crc32.h" />
+    <ClInclude Include="..\..\src\core\event_manager.h" />
+    <ClInclude Include="..\..\src\core\istream.h" />
+    <ClInclude Include="..\..\src\core\json_serializer.h" />
+    <ClInclude Include="..\..\src\core\map.h" />
+    <ClInclude Include="..\..\src\core\matrix.h" />
+    <ClInclude Include="..\..\src\core\quat.h" />
+    <ClInclude Include="..\..\src\core\string.h" />
+    <ClInclude Include="..\..\src\core\vec3.h" />
+    <ClInclude Include="..\..\src\core\lux.h" />
+    <ClInclude Include="..\..\src\core\file_utils.h" />
+    <ClInclude Include="..\..\src\core\math_utils.h" />
+    <ClInclude Include="..\..\src\core\iserializer.h" />
+    <ClInclude Include="..\..\src\core\log.h" />
+    <ClInclude Include="..\..\src\core\ifile_system_defines.h">
+      <Filter>FS</Filter>
+    </ClInclude>
+    <ClInclude Include="..\..\src\core\file_system.h">
+      <Filter>FS</Filter>
+    </ClInclude>
+    <ClInclude Include="..\..\src\core\tcp_file_server.h">
+      <Filter>FS</Filter>
+    </ClInclude>
+    <ClInclude Include="..\..\src\core\ifile.h">
+      <Filter>FS</Filter>
+    </ClInclude>
+    <ClInclude Include="..\..\src\core\ifile_device.h">
+      <Filter>FS</Filter>
+    </ClInclude>
+    <ClInclude Include="..\..\src\core\tcp_file_device.h">
+      <Filter>FS</Filter>
+    </ClInclude>
+    <ClInclude Include="..\..\src\core\memory_file_device.h">
+      <Filter>FS</Filter>
+    </ClInclude>
+    <ClInclude Include="..\..\src\core\disk_file_device.h">
+      <Filter>FS</Filter>
+    </ClInclude>
+    <ClInclude Include="..\..\src\core\lock_free_queue.h">
+      <Filter>MT</Filter>
+    </ClInclude>
+    <ClInclude Include="..\..\src\core\blocking_queue.h">
+      <Filter>MT</Filter>
+    </ClInclude>
+    <ClInclude Include="..\..\src\core\transaction_queue.h">
+      <Filter>MT</Filter>
+    </ClInclude>
+    <ClInclude Include="..\..\src\core\delegate.h" />
+    <ClInclude Include="..\..\src\core\blob.h" />
+    <ClInclude Include="..\..\src\core\free_list.h" />
+    <ClInclude Include="..\..\src\core\array.h" />
+    <ClInclude Include="..\..\src\core\delegate_list.h" />
+    <ClInclude Include="..\..\src\core\default_allocator.h" />
+    <ClInclude Include="..\..\src\core\input_system.h" />
+    <ClInclude Include="..\..\src\core\os_file.h" />
+    <ClInclude Include="..\..\src\core\tcp_acceptor.h">
+      <Filter>Net</Filter>
+    </ClInclude>
+    <ClInclude Include="..\..\src\core\tcp_connector.h">
+      <Filter>Net</Filter>
+    </ClInclude>
+    <ClInclude Include="..\..\src\core\tcp_stream.h">
+      <Filter>Net</Filter>
+    </ClInclude>
+    <ClInclude Include="..\..\src\core\pod_array.h" />
+    <ClInclude Include="..\..\src\core\static_array.h" />
+    <ClInclude Include="..\..\src\core\queue.h" />
+    <ClInclude Include="..\..\src\core\event.h">
+      <Filter>MT</Filter>
+    </ClInclude>
+    <ClInclude Include="..\..\src\core\mutex.h">
+      <Filter>MT</Filter>
+    </ClInclude>
+    <ClInclude Include="..\..\src\core\task.h">
+      <Filter>MT</Filter>
+    </ClInclude>
+    <ClInclude Include="..\..\src\core\atomic.h">
+      <Filter>MT</Filter>
+    </ClInclude>
+    <ClInclude Include="..\..\src\core\spin_mutex.h">
+      <Filter>MT</Filter>
+    </ClInclude>
+    <ClInclude Include="..\..\src\core\semaphore.h">
+      <Filter>MT</Filter>
+    </ClInclude>
+  </ItemGroup>
+  <ItemGroup>
+    <Filter Include="FS">
+      <UniqueIdentifier>{44dff5e3-a667-4449-ae33-ca7c1b548fe3}</UniqueIdentifier>
+    </Filter>
+    <Filter Include="MT">
+      <UniqueIdentifier>{fe4dad03-9173-476b-8718-01b5dc84a305}</UniqueIdentifier>
+    </Filter>
+    <Filter Include="Net">
+      <UniqueIdentifier>{d79d8f86-9ff1-4db9-813a-deea0bc7c40a}</UniqueIdentifier>
+    </Filter>
+  </ItemGroup>
 </Project>