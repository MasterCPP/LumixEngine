--- conflicted
+++ resolved
@@ -1,113 +1,110 @@
-﻿<?xml version="1.0" encoding="utf-8"?>
-<Project ToolsVersion="4.0" xmlns="http://schemas.microsoft.com/developer/msbuild/2003">
-  <ItemGroup>
-    <ClCompile Include="..\..\src\core\base64.cpp" />
-    <ClCompile Include="..\..\src\core\crc32.cpp" />
-    <ClCompile Include="..\..\src\core\event_manager.cpp" />
-    <ClCompile Include="..\..\src\core\istream.cpp" />
-    <ClCompile Include="..\..\src\core\jsmn.cpp" />
-    <ClCompile Include="..\..\src\core\json_object.cpp" />
-    <ClCompile Include="..\..\src\core\json_serializer.cpp" />
-    <ClCompile Include="..\..\src\core\matrix.cpp" />
-    <ClCompile Include="..\..\src\core\quat.cpp" />
-    <ClCompile Include="..\..\src\core\sha1.cpp" />
-    <ClCompile Include="..\..\src\core\file_utils.cpp" />
-    <ClCompile Include="..\..\src\core\math_utils.cpp" />
-    <ClCompile Include="..\..\src\core\log.cpp" />
-    <ClCompile Include="..\..\src\core\file_system.cpp">
-      <Filter>FS</Filter>
-    </ClCompile>
-    <ClCompile Include="..\..\src\core\tcp_file_server.cpp">
-      <Filter>FS</Filter>
-    </ClCompile>
-    <ClCompile Include="..\..\src\core\tcp_acceptor.cpp">
-      <Filter>Net</Filter>
-    </ClCompile>
-    <ClCompile Include="..\..\src\core\tcp_connector.cpp">
-      <Filter>Net</Filter>
-    </ClCompile>
-    <ClCompile Include="..\..\src\core\tcp_stream.cpp">
-      <Filter>Net</Filter>
-    </ClCompile>
-    <ClCompile Include="..\..\src\core\memory_stream.cpp" />
-    <ClCompile Include="..\..\src\core\tcp_file_device.cpp">
-      <Filter>FS</Filter>
-    </ClCompile>
-    <ClCompile Include="..\..\src\core\memory_file_device.cpp">
-      <Filter>FS</Filter>
-    </ClCompile>
-    <ClCompile Include="..\..\src\core\disk_file_device.cpp">
-      <Filter>FS</Filter>
-    </ClCompile>
-  </ItemGroup>
-  <ItemGroup>
-    <ClInclude Include="..\..\src\core\base64.h" />
-    <ClInclude Include="..\..\src\core\crc32.h" />
-    <ClInclude Include="..\..\src\core\event_manager.h" />
-    <ClInclude Include="..\..\src\core\istream.h" />
-    <ClInclude Include="..\..\src\core\jsmn.h" />
-    <ClInclude Include="..\..\src\core\json_object.h" />
-    <ClInclude Include="..\..\src\core\json_serializer.h" />
-    <ClInclude Include="..\..\src\core\map.h" />
-    <ClInclude Include="..\..\src\core\matrix.h" />
-    <ClInclude Include="..\..\src\core\quat.h" />
-    <ClInclude Include="..\..\src\core\sha1.h" />
-    <ClInclude Include="..\..\src\core\string.h" />
-    <ClInclude Include="..\..\src\core\vec3.h" />
-    <ClInclude Include="..\..\src\core\vector.h" />
-    <ClInclude Include="..\..\src\core\lux.h" />
-    <ClInclude Include="..\..\src\core\file_utils.h" />
-    <ClInclude Include="..\..\src\core\math_utils.h" />
-    <ClInclude Include="..\..\src\core\functor.h" />
-    <ClInclude Include="..\..\src\core\iserializer.h" />
-    <ClInclude Include="..\..\src\core\log.h" />
-    <ClInclude Include="..\..\src\core\lock_free_fifo.h" />
-    <ClInclude Include="..\..\src\core\lock_free_queue.h" />
-    <ClInclude Include="..\..\src\core\transaction_queue.h" />
-<<<<<<< HEAD
-=======
-    <ClInclude Include="..\..\src\core\ifile_system_defines.h">
-      <Filter>FS</Filter>
-    </ClInclude>
-    <ClInclude Include="..\..\src\core\file_system.h">
-      <Filter>FS</Filter>
-    </ClInclude>
-    <ClInclude Include="..\..\src\core\tcp_file_server.h">
-      <Filter>FS</Filter>
-    </ClInclude>
-    <ClInclude Include="..\..\src\core\tcp_acceptor.h">
-      <Filter>Net</Filter>
-    </ClInclude>
-    <ClInclude Include="..\..\src\core\tcp_connector.h">
-      <Filter>Net</Filter>
-    </ClInclude>
-    <ClInclude Include="..\..\src\core\tcp_stream.h">
-      <Filter>Net</Filter>
-    </ClInclude>
-    <ClInclude Include="..\..\src\core\ifile.h">
-      <Filter>FS</Filter>
-    </ClInclude>
-    <ClInclude Include="..\..\src\core\memory_stream.h" />
-    <ClInclude Include="..\..\src\core\ifile_device.h">
-      <Filter>FS</Filter>
-    </ClInclude>
-    <ClInclude Include="..\..\src\core\tcp_file_device.h">
-      <Filter>FS</Filter>
-    </ClInclude>
-    <ClInclude Include="..\..\src\core\memory_file_device.h">
-      <Filter>FS</Filter>
-    </ClInclude>
-    <ClInclude Include="..\..\src\core\disk_file_device.h">
-      <Filter>FS</Filter>
-    </ClInclude>
-  </ItemGroup>
-  <ItemGroup>
-    <Filter Include="FS">
-      <UniqueIdentifier>{44dff5e3-a667-4449-ae33-ca7c1b548fe3}</UniqueIdentifier>
-    </Filter>
-    <Filter Include="Net">
-      <UniqueIdentifier>{711c9117-702c-45a0-b264-2ca658a044b2}</UniqueIdentifier>
-    </Filter>
->>>>>>> 9805808c
-  </ItemGroup>
+﻿<?xml version="1.0" encoding="utf-8"?>
+<Project ToolsVersion="4.0" xmlns="http://schemas.microsoft.com/developer/msbuild/2003">
+  <ItemGroup>
+    <ClCompile Include="..\..\src\core\base64.cpp" />
+    <ClCompile Include="..\..\src\core\crc32.cpp" />
+    <ClCompile Include="..\..\src\core\event_manager.cpp" />
+    <ClCompile Include="..\..\src\core\istream.cpp" />
+    <ClCompile Include="..\..\src\core\jsmn.cpp" />
+    <ClCompile Include="..\..\src\core\json_object.cpp" />
+    <ClCompile Include="..\..\src\core\json_serializer.cpp" />
+    <ClCompile Include="..\..\src\core\matrix.cpp" />
+    <ClCompile Include="..\..\src\core\quat.cpp" />
+    <ClCompile Include="..\..\src\core\sha1.cpp" />
+    <ClCompile Include="..\..\src\core\file_utils.cpp" />
+    <ClCompile Include="..\..\src\core\math_utils.cpp" />
+    <ClCompile Include="..\..\src\core\log.cpp" />
+    <ClCompile Include="..\..\src\core\file_system.cpp">
+      <Filter>FS</Filter>
+    </ClCompile>
+    <ClCompile Include="..\..\src\core\tcp_file_server.cpp">
+      <Filter>FS</Filter>
+    </ClCompile>
+    <ClCompile Include="..\..\src\core\tcp_acceptor.cpp">
+      <Filter>Net</Filter>
+    </ClCompile>
+    <ClCompile Include="..\..\src\core\tcp_connector.cpp">
+      <Filter>Net</Filter>
+    </ClCompile>
+    <ClCompile Include="..\..\src\core\tcp_stream.cpp">
+      <Filter>Net</Filter>
+    </ClCompile>
+    <ClCompile Include="..\..\src\core\memory_stream.cpp" />
+    <ClCompile Include="..\..\src\core\tcp_file_device.cpp">
+      <Filter>FS</Filter>
+    </ClCompile>
+    <ClCompile Include="..\..\src\core\memory_file_device.cpp">
+      <Filter>FS</Filter>
+    </ClCompile>
+    <ClCompile Include="..\..\src\core\disk_file_device.cpp">
+      <Filter>FS</Filter>
+    </ClCompile>
+  </ItemGroup>
+  <ItemGroup>
+    <ClInclude Include="..\..\src\core\base64.h" />
+    <ClInclude Include="..\..\src\core\crc32.h" />
+    <ClInclude Include="..\..\src\core\event_manager.h" />
+    <ClInclude Include="..\..\src\core\istream.h" />
+    <ClInclude Include="..\..\src\core\jsmn.h" />
+    <ClInclude Include="..\..\src\core\json_object.h" />
+    <ClInclude Include="..\..\src\core\json_serializer.h" />
+    <ClInclude Include="..\..\src\core\map.h" />
+    <ClInclude Include="..\..\src\core\matrix.h" />
+    <ClInclude Include="..\..\src\core\quat.h" />
+    <ClInclude Include="..\..\src\core\sha1.h" />
+    <ClInclude Include="..\..\src\core\string.h" />
+    <ClInclude Include="..\..\src\core\vec3.h" />
+    <ClInclude Include="..\..\src\core\vector.h" />
+    <ClInclude Include="..\..\src\core\lux.h" />
+    <ClInclude Include="..\..\src\core\file_utils.h" />
+    <ClInclude Include="..\..\src\core\math_utils.h" />
+    <ClInclude Include="..\..\src\core\functor.h" />
+    <ClInclude Include="..\..\src\core\iserializer.h" />
+    <ClInclude Include="..\..\src\core\log.h" />
+    <ClInclude Include="..\..\src\core\lock_free_fifo.h" />
+    <ClInclude Include="..\..\src\core\lock_free_queue.h" />
+    <ClInclude Include="..\..\src\core\transaction_queue.h" />
+    <ClInclude Include="..\..\src\core\ifile_system_defines.h">
+      <Filter>FS</Filter>
+    </ClInclude>
+    <ClInclude Include="..\..\src\core\file_system.h">
+      <Filter>FS</Filter>
+    </ClInclude>
+    <ClInclude Include="..\..\src\core\tcp_file_server.h">
+      <Filter>FS</Filter>
+    </ClInclude>
+    <ClInclude Include="..\..\src\core\tcp_acceptor.h">
+      <Filter>Net</Filter>
+    </ClInclude>
+    <ClInclude Include="..\..\src\core\tcp_connector.h">
+      <Filter>Net</Filter>
+    </ClInclude>
+    <ClInclude Include="..\..\src\core\tcp_stream.h">
+      <Filter>Net</Filter>
+    </ClInclude>
+    <ClInclude Include="..\..\src\core\ifile.h">
+      <Filter>FS</Filter>
+    </ClInclude>
+    <ClInclude Include="..\..\src\core\memory_stream.h" />
+    <ClInclude Include="..\..\src\core\ifile_device.h">
+      <Filter>FS</Filter>
+    </ClInclude>
+    <ClInclude Include="..\..\src\core\tcp_file_device.h">
+      <Filter>FS</Filter>
+    </ClInclude>
+    <ClInclude Include="..\..\src\core\memory_file_device.h">
+      <Filter>FS</Filter>
+    </ClInclude>
+    <ClInclude Include="..\..\src\core\disk_file_device.h">
+      <Filter>FS</Filter>
+    </ClInclude>
+  </ItemGroup>
+  <ItemGroup>
+    <Filter Include="FS">
+      <UniqueIdentifier>{44dff5e3-a667-4449-ae33-ca7c1b548fe3}</UniqueIdentifier>
+    </Filter>
+    <Filter Include="Net">
+      <UniqueIdentifier>{711c9117-702c-45a0-b264-2ca658a044b2}</UniqueIdentifier>
+    </Filter>
+  </ItemGroup>
 </Project>