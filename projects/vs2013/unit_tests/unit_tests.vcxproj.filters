--- conflicted
+++ resolved
@@ -33,13 +33,11 @@
     <ClCompile Include="..\..\..\src\unit_tests\core\ut_string.cpp">
       <Filter>core</Filter>
     </ClCompile>
-<<<<<<< HEAD
     <ClCompile Include="..\..\..\src\unit_tests\graphics\ut_clipper.cpp">
       <Filter>graphics</Filter>
-=======
+    </ClCompile>
     <ClCompile Include="..\..\..\src\unit_tests\core\ut_fixed_lock_free_queue.cpp">
       <Filter>core</Filter>
->>>>>>> ed0bc0af
     </ClCompile>
   </ItemGroup>
   <ItemGroup>
