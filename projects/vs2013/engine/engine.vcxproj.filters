﻿<?xml version="1.0" encoding="utf-8"?>
<Project ToolsVersion="4.0" xmlns="http://schemas.microsoft.com/developer/msbuild/2003">
  <ItemGroup>
    <Filter Include="script">
      <UniqueIdentifier>{af898ef8-401c-4aae-972c-8a5da5ead331}</UniqueIdentifier>
    </Filter>
    <Filter Include="universe">
      <UniqueIdentifier>{17bfcc99-db07-4e7b-a65c-f59f818f4c83}</UniqueIdentifier>
    </Filter>
    <Filter Include="engine">
      <UniqueIdentifier>{e33fbdba-3094-4874-83f2-51e668c3cb2d}</UniqueIdentifier>
    </Filter>
    <Filter Include="editor">
      <UniqueIdentifier>{856cefc3-62cd-4d97-b5d9-e40487b51da9}</UniqueIdentifier>
    </Filter>
    <Filter Include="graphics">
      <UniqueIdentifier>{4958eded-acc7-41f8-ac9b-6f6bc47bd0ae}</UniqueIdentifier>
    </Filter>
    <Filter Include="animation">
      <UniqueIdentifier>{240998ba-942c-45cf-a31c-06007274bd82}</UniqueIdentifier>
    </Filter>
  </ItemGroup>
  <ItemGroup>
    <ClCompile Include="..\..\..\src\animation\animation.cpp">
      <Filter>animation</Filter>
    </ClCompile>
    <ClCompile Include="..\..\..\src\animation\animation_system.cpp">
      <Filter>animation</Filter>
    </ClCompile>
    <ClCompile Include="..\..\..\src\graphics\frame_buffer.cpp">
      <Filter>graphics</Filter>
    </ClCompile>
    <ClCompile Include="..\..\..\src\graphics\geometry.cpp">
      <Filter>graphics</Filter>
    </ClCompile>
    <ClCompile Include="..\..\..\src\graphics\material.cpp">
      <Filter>graphics</Filter>
    </ClCompile>
    <ClCompile Include="..\..\..\src\graphics\model.cpp">
      <Filter>graphics</Filter>
    </ClCompile>
    <ClCompile Include="..\..\..\src\graphics\model_instance.cpp">
      <Filter>graphics</Filter>
    </ClCompile>
    <ClCompile Include="..\..\..\src\graphics\pipeline.cpp">
      <Filter>graphics</Filter>
    </ClCompile>
    <ClCompile Include="..\..\..\src\graphics\pose.cpp">
      <Filter>graphics</Filter>
    </ClCompile>
    <ClCompile Include="..\..\..\src\graphics\renderer.cpp">
      <Filter>graphics</Filter>
    </ClCompile>
    <ClCompile Include="..\..\..\src\graphics\shader.cpp">
      <Filter>graphics</Filter>
    </ClCompile>
    <ClCompile Include="..\..\..\src\graphics\texture.cpp">
      <Filter>graphics</Filter>
    </ClCompile>
    <ClCompile Include="..\..\..\src\engine\engine.cpp">
      <Filter>engine</Filter>
    </ClCompile>
    <ClCompile Include="..\..\..\src\engine\iplugin.cpp">
      <Filter>engine</Filter>
    </ClCompile>
    <ClCompile Include="..\..\..\src\engine\plugin_manager.cpp">
      <Filter>engine</Filter>
    </ClCompile>
    <ClCompile Include="..\..\..\src\editor\editor_client.cpp">
      <Filter>editor</Filter>
    </ClCompile>
    <ClCompile Include="..\..\..\src\editor\editor_icon.cpp">
      <Filter>editor</Filter>
    </ClCompile>
    <ClCompile Include="..\..\..\src\editor\editor_server.cpp">
      <Filter>editor</Filter>
    </ClCompile>
    <ClCompile Include="..\..\..\src\editor\gizmo.cpp">
      <Filter>editor</Filter>
    </ClCompile>
    <ClCompile Include="..\..\..\src\editor\server_message_types.cpp">
      <Filter>editor</Filter>
    </ClCompile>
    <ClCompile Include="..\..\..\src\script\get_property_visitor.cpp">
      <Filter>script</Filter>
    </ClCompile>
    <ClCompile Include="..\..\..\src\script\save_script_visitor.cpp">
      <Filter>script</Filter>
    </ClCompile>
    <ClCompile Include="..\..\..\src\script\script_system.cpp">
      <Filter>script</Filter>
    </ClCompile>
    <ClCompile Include="..\..\..\src\script\set_property_visitor.cpp">
      <Filter>script</Filter>
    </ClCompile>
    <ClCompile Include="..\..\..\src\universe\component.cpp">
      <Filter>universe</Filter>
    </ClCompile>
<<<<<<< HEAD
    <ClCompile Include="..\..\..\src\universe\entity.cpp">
      <Filter>universe</Filter>
    </ClCompile>
=======
    <ClCompile Include="..\..\..\src\universe\component_event.cpp">
      <Filter>universe</Filter>
    </ClCompile>
    <ClCompile Include="..\..\..\src\universe\entity.cpp">
      <Filter>universe</Filter>
    </ClCompile>
    <ClCompile Include="..\..\..\src\universe\entity_destroyed_event.cpp">
      <Filter>universe</Filter>
    </ClCompile>
    <ClCompile Include="..\..\..\src\universe\entity_moved_event.cpp">
      <Filter>universe</Filter>
    </ClCompile>
>>>>>>> 8e15b54f
    <ClCompile Include="..\..\..\src\universe\universe.cpp">
      <Filter>universe</Filter>
    </ClCompile>
    <ClCompile Include="..\..\..\src\core\new.cpp" />
    <ClCompile Include="..\..\..\src\graphics\material_manager.cpp">
      <Filter>graphics</Filter>
    </ClCompile>
    <ClCompile Include="..\..\..\src\graphics\model_manager.cpp">
      <Filter>graphics</Filter>
    </ClCompile>
    <ClCompile Include="..\..\..\src\graphics\shader_manager.cpp">
      <Filter>graphics</Filter>
    </ClCompile>
    <ClCompile Include="..\..\..\src\graphics\texture_manager.cpp">
      <Filter>graphics</Filter>
    </ClCompile>
<<<<<<< HEAD
    <ClCompile Include="..\..\..\src\editor\script_compiler.cpp">
      <Filter>editor</Filter>
    </ClCompile>
=======
>>>>>>> 8e15b54f
    <ClCompile Include="..\..\..\src\graphics\render_scene.cpp">
      <Filter>graphics</Filter>
    </ClCompile>
  </ItemGroup>
  <ItemGroup>
    <ClInclude Include="..\..\..\src\animation\animation.h">
      <Filter>animation</Filter>
    </ClInclude>
    <ClInclude Include="..\..\..\src\animation\animation_system.h">
      <Filter>animation</Filter>
    </ClInclude>
    <ClInclude Include="..\..\..\src\graphics\frame_buffer.h">
      <Filter>graphics</Filter>
    </ClInclude>
    <ClInclude Include="..\..\..\src\graphics\geometry.h">
      <Filter>graphics</Filter>
    </ClInclude>
    <ClInclude Include="..\..\..\src\graphics\gl_ext.h">
      <Filter>graphics</Filter>
    </ClInclude>
    <ClInclude Include="..\..\..\src\graphics\irender_device.h">
      <Filter>graphics</Filter>
    </ClInclude>
    <ClInclude Include="..\..\..\src\graphics\material.h">
      <Filter>graphics</Filter>
    </ClInclude>
    <ClInclude Include="..\..\..\src\graphics\model.h">
      <Filter>graphics</Filter>
    </ClInclude>
    <ClInclude Include="..\..\..\src\graphics\model_instance.h">
      <Filter>graphics</Filter>
    </ClInclude>
    <ClInclude Include="..\..\..\src\graphics\pipeline.h">
      <Filter>graphics</Filter>
    </ClInclude>
    <ClInclude Include="..\..\..\src\graphics\pose.h">
      <Filter>graphics</Filter>
    </ClInclude>
    <ClInclude Include="..\..\..\src\graphics\ray_cast_model_hit.h">
      <Filter>graphics</Filter>
    </ClInclude>
    <ClInclude Include="..\..\..\src\graphics\renderer.h">
      <Filter>graphics</Filter>
    </ClInclude>
    <ClInclude Include="..\..\..\src\graphics\shader.h">
      <Filter>graphics</Filter>
    </ClInclude>
    <ClInclude Include="..\..\..\src\graphics\texture.h">
      <Filter>graphics</Filter>
    </ClInclude>
    <ClInclude Include="..\..\..\src\engine\engine.h">
      <Filter>engine</Filter>
    </ClInclude>
    <ClInclude Include="..\..\..\src\engine\iplugin.h">
      <Filter>engine</Filter>
    </ClInclude>
    <ClInclude Include="..\..\..\src\engine\plugin_manager.h">
      <Filter>engine</Filter>
    </ClInclude>
    <ClInclude Include="..\..\..\src\editor\client_message_types.h">
      <Filter>editor</Filter>
    </ClInclude>
    <ClInclude Include="..\..\..\src\editor\editor_client.h">
      <Filter>editor</Filter>
    </ClInclude>
    <ClInclude Include="..\..\..\src\editor\editor_icon.h">
      <Filter>editor</Filter>
    </ClInclude>
    <ClInclude Include="..\..\..\src\editor\editor_server.h">
      <Filter>editor</Filter>
    </ClInclude>
    <ClInclude Include="..\..\..\src\editor\gizmo.h">
      <Filter>editor</Filter>
    </ClInclude>
    <ClInclude Include="..\..\..\src\editor\property_descriptor.h">
      <Filter>editor</Filter>
    </ClInclude>
    <ClInclude Include="..\..\..\src\editor\server_message_types.h">
      <Filter>editor</Filter>
    </ClInclude>
    <ClInclude Include="..\..\..\src\script\base_script.h">
      <Filter>script</Filter>
    </ClInclude>
    <ClInclude Include="..\..\..\src\script\get_property_visitor.h">
      <Filter>script</Filter>
    </ClInclude>
    <ClInclude Include="..\..\..\src\script\save_script_visitor.h">
      <Filter>script</Filter>
    </ClInclude>
    <ClInclude Include="..\..\..\src\script\script_system.h">
      <Filter>script</Filter>
    </ClInclude>
    <ClInclude Include="..\..\..\src\script\script_visitor.h">
      <Filter>script</Filter>
    </ClInclude>
    <ClInclude Include="..\..\..\src\script\set_property_visitor.h">
      <Filter>script</Filter>
    </ClInclude>
    <ClInclude Include="..\..\..\src\universe\component.h">
      <Filter>universe</Filter>
    </ClInclude>
<<<<<<< HEAD
    <ClInclude Include="..\..\..\src\universe\entity.h">
      <Filter>universe</Filter>
    </ClInclude>
=======
    <ClInclude Include="..\..\..\src\universe\component_event.h">
      <Filter>universe</Filter>
    </ClInclude>
    <ClInclude Include="..\..\..\src\universe\entity.h">
      <Filter>universe</Filter>
    </ClInclude>
    <ClInclude Include="..\..\..\src\universe\entity_destroyed_event.h">
      <Filter>universe</Filter>
    </ClInclude>
    <ClInclude Include="..\..\..\src\universe\entity_moved_event.h">
      <Filter>universe</Filter>
    </ClInclude>
>>>>>>> 8e15b54f
    <ClInclude Include="..\..\..\src\universe\universe.h">
      <Filter>universe</Filter>
    </ClInclude>
    <ClInclude Include="..\..\..\src\graphics\material_manager.h">
      <Filter>graphics</Filter>
    </ClInclude>
    <ClInclude Include="..\..\..\src\graphics\model_manager.h">
      <Filter>graphics</Filter>
    </ClInclude>
    <ClInclude Include="..\..\..\src\graphics\shader_manager.h">
      <Filter>graphics</Filter>
    </ClInclude>
    <ClInclude Include="..\..\..\src\graphics\texture_manager.h">
      <Filter>graphics</Filter>
    </ClInclude>
<<<<<<< HEAD
    <ClInclude Include="..\..\..\src\editor\script_compiler.h">
      <Filter>editor</Filter>
    </ClInclude>
=======
>>>>>>> 8e15b54f
    <ClInclude Include="..\..\..\src\graphics\render_scene.h">
      <Filter>graphics</Filter>
    </ClInclude>
  </ItemGroup>
</Project><|MERGE_RESOLUTION|>--- conflicted
+++ resolved
@@ -96,24 +96,9 @@
     <ClCompile Include="..\..\..\src\universe\component.cpp">
       <Filter>universe</Filter>
     </ClCompile>
-<<<<<<< HEAD
     <ClCompile Include="..\..\..\src\universe\entity.cpp">
       <Filter>universe</Filter>
     </ClCompile>
-=======
-    <ClCompile Include="..\..\..\src\universe\component_event.cpp">
-      <Filter>universe</Filter>
-    </ClCompile>
-    <ClCompile Include="..\..\..\src\universe\entity.cpp">
-      <Filter>universe</Filter>
-    </ClCompile>
-    <ClCompile Include="..\..\..\src\universe\entity_destroyed_event.cpp">
-      <Filter>universe</Filter>
-    </ClCompile>
-    <ClCompile Include="..\..\..\src\universe\entity_moved_event.cpp">
-      <Filter>universe</Filter>
-    </ClCompile>
->>>>>>> 8e15b54f
     <ClCompile Include="..\..\..\src\universe\universe.cpp">
       <Filter>universe</Filter>
     </ClCompile>
@@ -130,12 +115,6 @@
     <ClCompile Include="..\..\..\src\graphics\texture_manager.cpp">
       <Filter>graphics</Filter>
     </ClCompile>
-<<<<<<< HEAD
-    <ClCompile Include="..\..\..\src\editor\script_compiler.cpp">
-      <Filter>editor</Filter>
-    </ClCompile>
-=======
->>>>>>> 8e15b54f
     <ClCompile Include="..\..\..\src\graphics\render_scene.cpp">
       <Filter>graphics</Filter>
     </ClCompile>
@@ -237,24 +216,9 @@
     <ClInclude Include="..\..\..\src\universe\component.h">
       <Filter>universe</Filter>
     </ClInclude>
-<<<<<<< HEAD
     <ClInclude Include="..\..\..\src\universe\entity.h">
       <Filter>universe</Filter>
     </ClInclude>
-=======
-    <ClInclude Include="..\..\..\src\universe\component_event.h">
-      <Filter>universe</Filter>
-    </ClInclude>
-    <ClInclude Include="..\..\..\src\universe\entity.h">
-      <Filter>universe</Filter>
-    </ClInclude>
-    <ClInclude Include="..\..\..\src\universe\entity_destroyed_event.h">
-      <Filter>universe</Filter>
-    </ClInclude>
-    <ClInclude Include="..\..\..\src\universe\entity_moved_event.h">
-      <Filter>universe</Filter>
-    </ClInclude>
->>>>>>> 8e15b54f
     <ClInclude Include="..\..\..\src\universe\universe.h">
       <Filter>universe</Filter>
     </ClInclude>
@@ -270,12 +234,6 @@
     <ClInclude Include="..\..\..\src\graphics\texture_manager.h">
       <Filter>graphics</Filter>
     </ClInclude>
-<<<<<<< HEAD
-    <ClInclude Include="..\..\..\src\editor\script_compiler.h">
-      <Filter>editor</Filter>
-    </ClInclude>
-=======
->>>>>>> 8e15b54f
     <ClInclude Include="..\..\..\src\graphics\render_scene.h">
       <Filter>graphics</Filter>
     </ClInclude>
