#pragma once


#include "core/lumix.h"
#include "core/array.h"


namespace Lumix
{
	namespace FS
	{
			class FileSystem;
	}

<<<<<<< HEAD
	class Hierarchy;
=======
	class WorldEditor;
	namespace MTJD
	{
		class Manager;
	}

	class CullingSystem;
	class EditorServer;
>>>>>>> 756e81bc
	class InputSystem;
	class IPlugin;
	class IScene;
	class ISerializer;
	class PluginManager;
	class Renderer;
	class ResourceManager;
	class Universe;
	class WorldEditor;


	class LUMIX_ENGINE_API Engine
	{
		public:
			virtual ~Engine() {}

			static Engine* create(const char* base_path, FS::FileSystem* fs, WorldEditor* editor);
			static void destroy(Engine* engine);

			virtual Universe* createUniverse() = 0;
			virtual void destroyUniverse() = 0;

			virtual WorldEditor* getWorldEditor() const = 0;
			virtual FS::FileSystem& getFileSystem() = 0;
			virtual Renderer& getRenderer() = 0;
			virtual InputSystem& getInputSystem() = 0;
			virtual PluginManager& getPluginManager() = 0;
			virtual IPlugin* loadPlugin(const char* name) = 0;
			virtual Universe* getUniverse() const = 0;
			virtual Hierarchy* getHierarchy() const = 0;
			virtual const Array<IScene*>& getScenes() const = 0;
			virtual IScene* getScene(uint32_t type) const = 0;
			virtual MTJD::Manager& getMTJDManager() = 0;
//			virtual CullingSystem& getCullingSystem() const = 0;

			virtual ResourceManager& getResourceManager() = 0;

			virtual const char* getBasePath() const = 0;
			virtual void update(bool is_game_running) = 0;
			virtual void serialize(ISerializer& serializer) = 0;
			virtual void deserialize(ISerializer& serializer) = 0;
			virtual float getFPS() const = 0;
			virtual float getLastTimeDelta() = 0;

		protected:
			Engine() {}
	};
	

} // ~namespace Lumix<|MERGE_RESOLUTION|>--- conflicted
+++ resolved
@@ -12,10 +12,7 @@
 			class FileSystem;
 	}
 
-<<<<<<< HEAD
 	class Hierarchy;
-=======
-	class WorldEditor;
 	namespace MTJD
 	{
 		class Manager;
@@ -23,7 +20,6 @@
 
 	class CullingSystem;
 	class EditorServer;
->>>>>>> 756e81bc
 	class InputSystem;
 	class IPlugin;
 	class IScene;
